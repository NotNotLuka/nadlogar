--- conflicted
+++ resolved
@@ -1,9 +1,6 @@
+from .kompleksna import *
+from .mnozice import *
+from .naravna import *
 from .razno import *
 from .razstavljanje import *
-from .mnozice import *
-from .veccleniki import *
-<<<<<<< HEAD
-from .naravna import *
-=======
-from .kompleksna import *
->>>>>>> 55c61bfe
+from .veccleniki import *